{
  "name": "@xynehq/jaf",
  "version": "0.1.9",
  "description": "Juspay Agent Framework - A purely functional agent framework with immutable state and composable tools",
  "packageManager": "pnpm@9.0.0",
  "main": "dist/index.js",
  "types": "dist/index.d.ts",
  "exports": {
    ".": {
      "import": "./dist/index.js",
      "require": "./dist/index.js",
      "types": "./dist/index.d.ts"
    },
    "./adk": {
      "import": "./dist/adk/index.js",
      "require": "./dist/adk/index.js",
      "types": "./dist/adk/index.d.ts"
    },
    "./server": {
      "import": "./dist/server/index.js",
      "require": "./dist/server/index.js",
      "types": "./dist/server/index.d.ts"
    },
    "./providers": {
      "import": "./dist/providers/index.js",
      "require": "./dist/providers/index.js",
      "types": "./dist/providers/index.d.ts"
    },
    "./policies": {
      "import": "./dist/policies/index.js",
      "require": "./dist/policies/index.js",
      "types": "./dist/policies/index.d.ts"
    },
    "./memory": {
      "import": "./dist/memory/index.js",
      "require": "./dist/memory/index.js",
      "types": "./dist/memory/index.d.ts"
    },
    "./core": {
      "import": "./dist/core/index.js",
      "require": "./dist/core/index.js",
      "types": "./dist/core/index.d.ts"
    },
    "./visualization": {
      "import": "./dist/visualization/index.js",
      "require": "./dist/visualization/index.js",
      "types": "./dist/visualization/index.d.ts"
    },
    "./utils": {
      "import": "./dist/utils/index.js",
      "require": "./dist/utils/index.js",
      "types": "./dist/utils/index.d.ts"
    },
    "./tools": {
      "import": "./dist/tools/index.js",
      "require": "./dist/tools/index.js",
      "types": "./dist/tools/index.d.ts"
    }
  },
  "typesVersions": {
    "*": {
      "adk": [
        "dist/adk/index.d.ts"
      ],
      "server": [
        "dist/server/index.d.ts"
      ],
      "providers": [
        "dist/providers/index.d.ts"
      ],
      "policies": [
        "dist/policies/index.d.ts"
      ],
      "memory": [
        "dist/memory/index.d.ts"
      ],
      "core": [
        "dist/core/index.d.ts"
      ],
      "visualization": [
        "dist/visualization/index.d.ts"
      ],
      "utils": [
        "dist/utils/index.d.ts"
      ],
      "tools": [
        "dist/tools/index.d.ts"
      ]
    }
  },
  "files": [
    "dist",
    "README.md",
    "LICENSE"
  ],
  "scripts": {
    "build": "tsc",
    "dev": "tsx watch src/index.ts",
    "demo": "tsx examples/hitl-demo/index.ts",
    "demo:api": "tsx examples/hitl-demo/api-demo.ts",
    "test": "jest",
    "test:db:start": "./scripts/setup-test-db.sh",
    "test:db:stop": "./scripts/teardown-test-db.sh",
    "test:with-db": "pnpm run test:db:start && pnpm test; pnpm run test:db:stop",
    "lint": "eslint src --ext .ts,.tsx",
    "typecheck": "tsc --noEmit",
    "prepublishOnly": "pnpm run lint && pnpm run test && pnpm run build",
    "prepare": "pnpm run build",
    "version": "pnpm run build && git add -A",
    "postversion": "git push && git push --tags",
    "a2a:example": "tsx src/a2a/examples/server-example.ts",
    "a2a:client": "tsx src/a2a/examples/client-example.ts",
    "a2a:dev": "tsx watch src/a2a/examples/server-example.ts",
    "build:all": "pnpm -r build",
    "typecheck:all": "pnpm -r typecheck",
    "test:all": "pnpm -r test"
  },
  "keywords": [
    "ai",
    "agents",
    "functional",
    "typescript",
    "llm",
    "a2a",
    "agent2agent",
    "protocol",
    "jaf",
    "adk",
    "agent-development-kit"
  ],
  "author": "Xyne HQ",
  "license": "MIT",
  "homepage": "https://xynehq.github.io/jaf/",
  "repository": {
    "type": "git",
    "url": "git+https://github.com/xynehq/jaf.git"
  },
  "bugs": {
    "url": "https://github.com/xynehq/jaf/issues"
  },
  "dependencies": {
    "@fastify/cors": "^9.0.1",
    "@modelcontextprotocol/sdk": "^1.17.4",
    "@types/yauzl": "^2.10.3",
    "ai": "^5.0.35",
    "eventsource": "^2.0.2",
    "express": "^4.18.2",
    "fastify": "^4.29.1",
    "mammoth": "^1.10.0",
    "mathjs": "^14.6.0",
    "openai": "^4.0.0",
    "papaparse": "^5.5.3",
<<<<<<< HEAD
    "pdf-parse": "^1.1.1",
    "tunnel": "^0.0.6",
    "uuid": "^9.0.0",
    "xlsx": "^0.18.5",
    "yauzl": "^3.2.0",
    "zod": "^3.22.0"
=======
    "uuid": "^9.0.0",
    "xlsx": "^0.18.5",
    "yauzl": "^3.2.0",
    "zod": "^3.22.0",
    "http-proxy-agent": "^7.0.2",
    "https-proxy-agent": "^7.0.6"
>>>>>>> f9764561
  },
  "devDependencies": {
    "@types/cors": "^2.8.19",
    "@types/express": "^4.17.17",
    "@types/jest": "^29.0.0",
    "@types/node": "^20.0.0",
    "@types/papaparse": "^5.3.16",
    "@types/pdf-parse": "^1.1.5",
    "@types/pg": "^8.15.5",
    "@types/tunnel": "^0.0.7",
    "@types/uuid": "^9.0.0",
    "@typescript-eslint/eslint-plugin": "^6.0.0",
    "@typescript-eslint/parser": "^6.0.0",
    "dotenv": "^17.2.1",
    "eslint": "^8.0.0",
    "ioredis": "^5.7.0",
    "jest": "^29.0.0",
    "pg": "^8.16.3",
    "ts-jest": "^29.0.0",
    "tsx": "^4.0.0",
    "typescript": "^5.0.0"
  },
  "optionalDependencies": {
    "@opentelemetry/api": "^1.9.0",
    "@opentelemetry/exporter-trace-otlp-http": "^0.54.0",
    "@opentelemetry/resources": "^1.28.0",
    "@opentelemetry/sdk-node": "^0.54.0",
    "@opentelemetry/semantic-conventions": "^1.28.0"
  }
}<|MERGE_RESOLUTION|>--- conflicted
+++ resolved
@@ -150,21 +150,12 @@
     "mathjs": "^14.6.0",
     "openai": "^4.0.0",
     "papaparse": "^5.5.3",
-<<<<<<< HEAD
     "pdf-parse": "^1.1.1",
     "tunnel": "^0.0.6",
     "uuid": "^9.0.0",
     "xlsx": "^0.18.5",
     "yauzl": "^3.2.0",
     "zod": "^3.22.0"
-=======
-    "uuid": "^9.0.0",
-    "xlsx": "^0.18.5",
-    "yauzl": "^3.2.0",
-    "zod": "^3.22.0",
-    "http-proxy-agent": "^7.0.2",
-    "https-proxy-agent": "^7.0.6"
->>>>>>> f9764561
   },
   "devDependencies": {
     "@types/cors": "^2.8.19",
